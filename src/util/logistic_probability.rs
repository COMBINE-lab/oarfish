use crate::util::oarfish_types::TranscriptInfo;
use itertools::izip;
use rayon::prelude::*;
use statrs::function::gamma::ln_gamma;
use tracing::{error, warn};

/// implements a scaled (by `a`) logistic function
/// that is clamped (>= 1e-8, <= 0.99999)
fn logistic(x: f64, a: f64) -> f64 {
    let result = 1.0 / (1.0 + (-a * x).exp());
    result.clamp(1e-8, 0.99999)
}

pub fn logstic_function(interval_count: &[f32], interval_length: &[f32]) -> Vec<f64> {
    let interval_counts = interval_count;
    let interval_lengths = interval_length;
    let count_sum = interval_counts.iter().map(|&x| x as f64).sum::<f64>();

    if count_sum == 0.0 {
        return vec![0.0; interval_counts.len()];
    }

    // compute the expected value of the counts
    let expected_count = count_sum / interval_counts.len() as f64;

    let difference: Vec<f64> = interval_counts
        .iter()
        .map(|&count| (expected_count - (count as f64)) / expected_count as f64)
        .collect();

<<<<<<< HEAD
    let logistic_prob: Vec<f64> = difference.iter().map(|&diff| logistic(diff, 0.0)).collect();
=======
    let logistic_prob: Vec<f64> = difference
        .iter()
        .map(|&diff|
            logistic(diff, 4.0) as f64
        )
        .collect();
>>>>>>> d92b4385

    //==============================================================================================
    //// Normalize the probabilities by dividing each element by the sum
    ////let normalized_prob: Vec<f64> = result.iter().map(|&prob| prob / sum).collect();
<<<<<<< HEAD
    /*
    let sum = logistic_prob.iter().sum::<f64>();
    let normalized_prob: Vec<f64> = logistic_prob
        .iter()
        .map(|&prob| {
            let normalized = prob / sum;
            if normalized.is_nan() {
                error!(
                    "Warning: Division resulted in NaN. prob: {}, sum: {}",
                    prob, sum
                );
                //error!("interval_counts = {:?}", interval_count_modified);
                //error!("Warning: result: {:?}", result);
                //panic!("prob_function, normalized_prob is not valid!");
            }
            normalized as f64
        })
        .collect();

    normalized_prob
    */
=======
    //let sum = logistic_prob.iter().sum::<f32>();
    //let normalized_prob: Vec<f64> = logistic_prob
    //    .iter()
    //    .map(|&prob| {
    //        let normalized = prob / sum;
    //        if normalized.is_nan() {
    //            error!(
    //                "Warning: Division resulted in NaN. prob: {}, sum: {}",
    //                prob, sum
    //            );
    //            //error!("interval_counts = {:?}", interval_count_modified);
    //            //error!("Warning: result: {:?}", result);
    //            //panic!("prob_function, normalized_prob is not valid!");
    //        }
    //        normalized as f64
    //    })
    //    .collect();

>>>>>>> d92b4385
    logistic_prob
}

pub fn logistic_prob(txps: &mut [TranscriptInfo], bins: &u32, threads: usize) {
    use tracing::info;
    use tracing::info_span;

    let _log_span = info_span!("logistic_prob").entered();
    info!("computing coverage probabilities");

    let compute_txp_coverage_probs = |_i: usize, t: &mut TranscriptInfo| {
        let temp_prob: Vec<f64> = if *bins != 0 {
            let min_cov = t.total_weight / 100.;
            t.coverage_bins.iter_mut().for_each(|elem| *elem += min_cov);
            let (bin_counts, bin_lengths) = t.get_normalized_counts_and_lengths();

            logstic_function(&bin_counts, &bin_lengths)
        } else {
            std::unimplemented!("coverage model with 0 bins is not currently implemented");
        };
        t.coverage_prob = temp_prob;
    };

    // if we are requesting only a single thread, then don't bother with
    // the overhead of e.g. creating a thread pool and doing parallel
    // iteration, etc.
    if threads > 1 {
        let pool = rayon::ThreadPoolBuilder::new()
            .num_threads(threads)
            .build()
            .unwrap();
        pool.install(|| {
            txps.par_iter_mut()
                .enumerate()
                .for_each(|(_i, t)| compute_txp_coverage_probs(_i, t));
        });
    } else {
        txps.iter_mut()
            .enumerate()
            .for_each(|(_i, t)| compute_txp_coverage_probs(_i, t));
    }
    info!("done");
}<|MERGE_RESOLUTION|>--- conflicted
+++ resolved
@@ -28,21 +28,14 @@
         .map(|&count| (expected_count - (count as f64)) / expected_count as f64)
         .collect();
 
-<<<<<<< HEAD
-    let logistic_prob: Vec<f64> = difference.iter().map(|&diff| logistic(diff, 0.0)).collect();
-=======
     let logistic_prob: Vec<f64> = difference
         .iter()
-        .map(|&diff|
-            logistic(diff, 4.0) as f64
-        )
+        .map(|&diff| logistic(diff, 4.0) as f64)
         .collect();
->>>>>>> d92b4385
 
     //==============================================================================================
     //// Normalize the probabilities by dividing each element by the sum
     ////let normalized_prob: Vec<f64> = result.iter().map(|&prob| prob / sum).collect();
-<<<<<<< HEAD
     /*
     let sum = logistic_prob.iter().sum::<f64>();
     let normalized_prob: Vec<f64> = logistic_prob
@@ -64,26 +57,6 @@
 
     normalized_prob
     */
-=======
-    //let sum = logistic_prob.iter().sum::<f32>();
-    //let normalized_prob: Vec<f64> = logistic_prob
-    //    .iter()
-    //    .map(|&prob| {
-    //        let normalized = prob / sum;
-    //        if normalized.is_nan() {
-    //            error!(
-    //                "Warning: Division resulted in NaN. prob: {}, sum: {}",
-    //                prob, sum
-    //            );
-    //            //error!("interval_counts = {:?}", interval_count_modified);
-    //            //error!("Warning: result: {:?}", result);
-    //            //panic!("prob_function, normalized_prob is not valid!");
-    //        }
-    //        normalized as f64
-    //    })
-    //    .collect();
-
->>>>>>> d92b4385
     logistic_prob
 }
 
