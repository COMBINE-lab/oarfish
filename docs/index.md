# oarfish: transcript quantification from long-read RNA-seq data

`oarfish` is a program, written in Rust (https://www.rust-lang.org/), for quantifying transcript-level expression from long-read (i.e. Oxford nanopore cDNA and direct RNA and PacBio) sequencing technologies. `oarfish` requires a sample of sequencing reads aligned to the _transcriptome_ (currntly not to the genome). It handles multi-mapping reads through the use of probabilistic allocation via an expectation-maximization (EM) algorithm.

It optionally employs many filters to help discard alignments that may reduce quantification accuracy. Currently, the set of filters applied in `oarfish` are directly derived from the [`NanoCount`](https://github.com/a-slide/NanoCount)[^Gleeson] tool; both the filters that exist, and the way their values are set (with the exception of the `--three-prime-clip` filter, which is not set by default in `oarfish` but is in `NanoCount`).

Additionally, `oarfish` provides options to make use of coverage profiles derived from the aligned reads to improve quantification accuracy. The use of this coverage model is enabled with the `--model-coverage` flag. You can read more about `oarfish`[^preprint] in the [preprint](https://www.biorxiv.org/content/10.1101/2024.02.28.582591v1). Please cite the preprint if you use `oarfish` in your work or analysis.

## Installation

`oarfish` can be installed in a variety of ways.

### Precompiled binaries

Binaries are available via [GitHub Releases](https://github.com/COMBINE-lab/oarfish/releases).

You can quickly install the latest release using the following helper script:

```sh
curl --proto '=https' --tlsv1.2 -LsSf https://github.com/COMBINE-lab/oarfish/releases/latest/download/oarfish-installer.sh | sh
```

### Using `cargo`

If you have `cargo` installed, you can install `oarfish` directly from the source code:

```sh
cargo install oarfish
```

You can find the crate on [crates.io](https://crates.io/crates/oarfish).

### Bioconda

`oarfish` is available via [Bioconda](https://anaconda.org/bioconda/oarfish):

```sh
conda install -c bioconda oarfish
```

## Basic usage

The usage can be provided by passing `-h` at the command line.

```
A fast, accurate and versatile tool for long-read transcript quantification.

Usage: oarfish [OPTIONS] --alignments <ALIGNMENTS> --output <OUTPUT>

Options:
      --quiet
          be quiet (i.e. don't output log messages that aren't at least warnings)
      --verbose
          be verbose (i.e. output all non-developer logging messages)
  -a, --alignments <ALIGNMENTS>
          path to the file containing the input alignments
  -o, --output <OUTPUT>
          location where output quantification file should be written
  -j, --threads <THREADS>
          maximum number of cores that the oarfish can use to obtain binomial probability [default: 1]
      --num-bootstraps <NUM_BOOTSTRAPS>
          number of bootstrap replicates to produce to assess quantification uncertainty [default: 0]
  -h, --help
          Print help
  -V, --version
          Print version

filters:
      --filter-group <FILTER_GROUP>
          [possible values: no-filters, nanocount-filters]
  -t, --three-prime-clip <THREE_PRIME_CLIP>
          maximum allowable distance of the right-most end of an alignment from the 3' transcript end [default: 4294967295]
  -f, --five-prime-clip <FIVE_PRIME_CLIP>
          maximum allowable distance of the left-most end of an alignment from the 5' transcript end [default: 4294967295]
  -s, --score-threshold <SCORE_THRESHOLD>
          fraction of the best possible alignment score that a secondary alignment must have for consideration [default: 0.95]
  -m, --min-aligned-fraction <MIN_ALIGNED_FRACTION>
          fraction of a query that must be mapped within an alignemnt to consider the alignemnt valid [default: 0.5]
  -l, --min-aligned-len <MIN_ALIGNED_LEN>
          minimum number of nucleotides in the aligned portion of a read [default: 50]
  -d, --strand-filter <STRAND_FILTER>
          only alignments to this strand will be allowed; options are (fw /+, rc/-, or both/.) [default: .]
```


<<<<<<< HEAD
## Choosing `minimap2` alignment options
=======
## Input to `oarfish`
>>>>>>> 178074e8

`Oarfish` can accept as input either a `bam` file containing reads aligned to the transcriptome as specified [below](index.md#alignment-based-input), or
raw sequencing reads themselves (along with a reference transcriptome), which are then mapped to the reference using [minimap2-rs](https://github.com/jguhlin/minimap2-rs)
and subsequently processed with `oarfish`.  With equivalent alignment options, the results of these input modes should be equivalent, so which to use is therefore
based on the preference of the user.


### Read-based input

The read-based input mode takes as input a reference (specified with the `--reference` argument), which can be either a `FASTA` file containing a transcriptome reference
or an pre-build `minimap2` index, as well as a set of reads (specified with the `--reads` argument), and a `--seq-tech` argument specifying the sequencing technology 
type of the reads to be mapped.

The mapping between the potential values that can be passed to `oarfish`'s `--seq-tech` argument and the `minimap2` presets is as follows:

  - `oarfish` seq-tech `ont-cdna` corresponds to `minimap2` preset `map-ont`
  - `oarfish` seq-tech `ont-drna` corresponds to `minimap2` preset `map-ont`
  - `oarfish` seq-tech `pac-bio` corresponds to `minimap2` preset `map-pb`
  - `oarfish` seq-tech `pac-bio-hifi` corresponds to `minimap2` preset `map-hifi`

Given these inputs, `oarfish` will either load the pre-built `minimap2` index, or build one according to the parameter specified by `--seq-tech`, and will then align
the reads to this index using [`minimap2-rs`](https://github.com/jguhlin/minimap2-rs).  Optionally, the maximum multimapping rate (i.e. the number of secondary alignments 
corresponding to the `minimap2` parameter `-N`) can be specified with the command line parameter `--best-n`. The default value of this parameter is 100.

### Alignmment-based input

In alignment-based mode, `oarfish` processes pre-computed alignments of hte read to the transcriptome. The input should be a `bam` format file, with reads aligned using [`minimap2`](https://github.com/lh3/minimap2) against the _transcriptome_. That is, `oarfish` does not currently handle spliced alignment to the genome. Further, the output alignments should be name sorted (the default order produced by `minimap2` should be fine). _Specifically_, `oarfish` relies on the existence of the `AS` tag in the `bam` records that encodes the alignment score in order to obtain the score for each alignment (which is used in probabilistic read assignment), and the score of the best alignment, overall, for each read. ### Choosing `minimap2` alignment options Since the purpose of `oarfish` is to estimate transcript abundance from a collection of alignments to the target transcriptome, it is important that the alignments are generated in a fashion that is compatible with this goal.  Primarily, this means that the aligner should be configured to report as many optimal (and near-optimal) alignments as exist, so that `oarfish` can observe all of this information and determine how to allocate reads to transcripts.  We recommend using the following options with `minimap2` when aligning data for later processing by `oarfish` * For ONT data (either dRNA or cDNA): please use the flags `--eqx -N 100 -ax map-ont` For PacBio data: please use the flags `--eqx -N 100 -ax pacbio` **Note (1)**: It may be worthwile using an even larger `N` value (e.g. the [TranSigner manuscript](https://www.biorxiv.org/content/10.1101/2024.04.13.589356v1.full) recommends `-N 181`). A larger value should not diminish the accuracy of `oarfish`, but it may make alignment take longer and produce a larger `bam` file.

**Note (2)**: For very high quality PacBio data, it may be most appropriate to use the `-ax map-hifi` flag in place of `-ax pacbio`.  We are currently evaluating the effect of this option, and also welcome feedback if you have experiences to share on the use of data aligned with these different flags with `oarfish`.

### Other notes on `oarfish` parameters

The parameters above should be explained by their relevant help option, but the `-d`/`--strand-filter` is worth noting explicitly. By default, alignments to both strands of a transcript will be considered valid.  You can use this option to allow only alignments in the specified orientation; for example `-d fw` will allow only alignments in the forward orientation and `-d rc` will allow only alignments in the reverse-complement orientation and `-d both` (the default) will allow both.  The `-d` filter, if explicitly provided, overrides the orientation filter in any provided "filter group" so e.g. passing `--filter-group no-filters -d fw` will disable other filters, but will still only admit alignments in the forward orientation.

**In general**, if you apply a `filter-group`, the group options will be applied first and then any explicitly provided options given will override the corresponding option in the `filter-group`.

## Inferential Replicates

`oarfish` has the ability to compute [_inferential replicates_](https://academic.oup.com/nar/article/47/18/e105/5542870) of its quantification estimates. This is performed by bootstrap sampling of the original read mappings, and subsequently performing inference under each resampling.  These inferential replicates allow assessing the variance of the point estimate of transcript abundance, and can lead to improved differential analysis at the transcript level, if using a differential testing tool that takes advantage of this information. The generation of inferential replicates is controlled by the `--num-bootstraps` argument to `oarfish`.  The default value is `0`, meaning that no inferential replicates are generated.  If you set this to some value greater than `0`, the the requested number of inferential replicates will be generated. It is recommended, if generating inferential replicates, to run `oarfish` with multiple threads, since replicate generation is highly-parallelized. Finally, if replicates are generated, they are written to a [`Parquet`](https://parquet.apache.org/), starting with the specified output stem and ending with `infreps.pq`.

## Output

The `--output` option passed to `oarfish` corresponds to a path prefix (this prefix can contain the path separator character and if it refers to a directory that does not yeat exist, that directory will be created). Based on this path prefix, say `P`, `oarfish` will create 2 files:

  * `P.meta_info.json` - a JSON format file containing information about relevant parameters with which `oarfish` was run, and other relevant inforamtion from the processed sample apart from the actual transcript quantifications.
  * `P.quant` - a tab separated file listing the quantified targets, as well as information about their length and other metadata. The `num_reads` column provides the estimate of the number of reads originating from each target.
  * `P.infreps.pq` - a [`Parquet`](https://parquet.apache.org/) table where each row is a transcript and each column is an inferential replicate, containing the estimated counts for each transcript under each computed inferential replicate.

## References

[^Gleeson]: Josie Gleeson, Adrien Leger, Yair D J Prawer, Tracy A Lane, Paul J Harrison, Wilfried Haerty, Michael B Clark, Accurate expression quantification from nanopore direct RNA sequencing with NanoCount, Nucleic Acids Research, Volume 50, Issue 4, 28 February 2022, Page e19, [https://doi.org/10.1093/nar/gkab1129](https://doi.org/10.1093/nar/gkab1129)

[^preprint]: Zahra Zare Jousheghani, Rob Patro. Oarfish: Enhanced probabilistic modeling leads to improved accuracy in long read transcriptome quantification, bioRxiv 2024.02.28.582591; doi: [https://doi.org/10.1101/2024.02.28.582591](https://doi.org/10.1101/2024.02.28.582591)<|MERGE_RESOLUTION|>--- conflicted
+++ resolved
@@ -5,6 +5,8 @@
 It optionally employs many filters to help discard alignments that may reduce quantification accuracy. Currently, the set of filters applied in `oarfish` are directly derived from the [`NanoCount`](https://github.com/a-slide/NanoCount)[^Gleeson] tool; both the filters that exist, and the way their values are set (with the exception of the `--three-prime-clip` filter, which is not set by default in `oarfish` but is in `NanoCount`).
 
 Additionally, `oarfish` provides options to make use of coverage profiles derived from the aligned reads to improve quantification accuracy. The use of this coverage model is enabled with the `--model-coverage` flag. You can read more about `oarfish`[^preprint] in the [preprint](https://www.biorxiv.org/content/10.1101/2024.02.28.582591v1). Please cite the preprint if you use `oarfish` in your work or analysis.
+
+Also, please note that `oarfish` is scientific software in active development. Therefore, please check the [GitHub Release](https://github.com/COMBINE-lab/oarfish/releases) page to make sure that you are using the latest version
 
 ## Installation
 
@@ -82,12 +84,7 @@
           only alignments to this strand will be allowed; options are (fw /+, rc/-, or both/.) [default: .]
 ```
 
-
-<<<<<<< HEAD
-## Choosing `minimap2` alignment options
-=======
 ## Input to `oarfish`
->>>>>>> 178074e8
 
 `Oarfish` can accept as input either a `bam` file containing reads aligned to the transcriptome as specified [below](index.md#alignment-based-input), or
 raw sequencing reads themselves (along with a reference transcriptome), which are then mapped to the reference using [minimap2-rs](https://github.com/jguhlin/minimap2-rs)
